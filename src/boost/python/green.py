# -----------------------------------------------------------------------------
# This file is part of PyTango (http://www.tinyurl.com/PyTango)
#
# Copyright 2006-2012 CELLS / ALBA Synchrotron, Bellaterra, Spain
# Copyright 2013-2014 European Synchrotron Radiation Facility, Grenoble, France
#
# Distributed under the terms of the GNU Lesser General Public License,
# either version 3 of the License, or (at your option) any later version.
# See LICENSE.txt for more info.
# -----------------------------------------------------------------------------

__all__ = ["get_green_mode", "set_green_mode",
<<<<<<< HEAD
           "get_executor", "submit", "spawn",
           "get_synch_executor", "synch_submit",
           "get_gevent_executor", "gevent_submit",
           "get_futures_executor", "futures_submit",
           "get_event_loop", "get_gevent_event_loop",
           "result", "submitable", "green", "green_cb"]
=======
           "get_executor", "submit", "spawn", "result", "wait",
           "get_synch_executor", "synch_submit", "synch_wait",
           "get_gevent_executor", "gevent_submit", "gevent_wait",
           "get_futures_executor", "futures_submit", "futures_wait",
           "get_asyncio_executor", "asyncio_submit", "asyncio_wait",
           "get_object_submitter", "get_object_waiter",
           "get_object_green_mode", "green", "get_wait_default_value"]
>>>>>>> 4b747544

__docformat__ = "restructuredtext"


# Imports
import os
from functools import wraps, partial

# Tango imports
from ._PyTango import GreenMode

# Gevent imports
from .tango_gevent import get_global_executor as get_gevent_executor
from .tango_gevent import submit as gevent_submit
<<<<<<< HEAD
from .tango_gevent import get_event_loop as get_gevent_event_loop
=======
from .tango_gevent import wait as gevent_wait

# Futures imports
>>>>>>> 4b747544
from .tango_futures import get_global_executor as get_futures_executor
from .tango_futures import submit as futures_submit
from .tango_futures import wait as futures_wait

# Asyncio imports
from .tango_asyncio import get_global_executor as get_asyncio_executor
from .tango_asyncio import submit as asyncio_submit
from .tango_asyncio import wait as asyncio_wait


# Handle current green mode

__default_green_mode = GreenMode.Synchronous
try:
    __current_green_mode = getattr(
        GreenMode,
        os.environ["PYTANGO_GREEN_MODE"].capitalize())
except Exception:
    __current_green_mode = __default_green_mode


def set_green_mode(green_mode=None):
    """Sets the global default PyTango green mode.

    Advice: Use only in your final application. Don't use this in a python
    library in order not to interfere with the beavior of other libraries
    and/or application where your library is being.

    :param green_mode: the new global default PyTango green mode
    :type green_mode: GreenMode
    """
    global __current_green_mode
    if __current_green_mode == green_mode:
        return
    if green_mode == GreenMode.Gevent:
        # check if we can change to gevent mode
        import PyTango.gevent
    elif green_mode == GreenMode.Futures:
        # check if we can change to futures mode
        import PyTango.futures
    elif green_mode == GreenMode.Asyncio:
        # check if we can change to asyncio mode
        import PyTango.asyncio
    __current_green_mode = green_mode


def get_green_mode():
    """Returns the current global default PyTango green mode.

    :returns: the current global default PyTango green mode
    :rtype: GreenMode
    """
    return __current_green_mode


# Synchronous execution

class SynchExecutor(object):
    def submit(self, fn, *args, **kwargs):
        return fn(*args, **kwargs)

__synch_executor = SynchExecutor()


def get_synch_executor():
    return __synch_executor


def synch_submit(fn, *args, **kwargs):
    return get_synch_executor().submit(fn, *args, **kwargs)


def synch_wait(res, timeout=None):
    return res


# Excutor, submitter and waiter mapping

__executor_map = {
    GreenMode.Synchronous: get_synch_executor,
    GreenMode.Futures:     get_futures_executor,
    GreenMode.Gevent:      get_gevent_executor,
    GreenMode.Asyncio:     get_asyncio_executor,
}

__submit_map = {
    GreenMode.Synchronous: synch_submit,
    GreenMode.Futures:     futures_submit,
    GreenMode.Gevent:      gevent_submit,
    GreenMode.Asyncio:     asyncio_submit,
}

__wait_map = {
    GreenMode.Synchronous: synch_wait,
    GreenMode.Futures:     futures_wait,
    GreenMode.Gevent:      gevent_wait,
    GreenMode.Asyncio:     asyncio_wait,
}

<<<<<<< HEAD
__event_loop_map = {
    GreenMode.Gevent:      get_gevent_event_loop,
}
=======

# Getters
>>>>>>> 4b747544

def get_executor(mode):
    return __executor_map[mode]()


def get_submitter(mode):
    return __submit_map[mode]
<<<<<<< HEAD
=======


def get_waiter(mode):
    return __wait_map[mode]


def get_wait_default_value(mode):
    if mode is None:
        mode = get_green_mode()
    return mode not in (GreenMode.Asyncio,)


# Generic submitter/spawner and waiter
>>>>>>> 4b747544

def submit(mode, fn, *args, **kwargs):
    return get_submitter(mode)(fn, *args, **kwargs)

spawn = submit

<<<<<<< HEAD
def get_event_loop(mode):
    f = __event_loop_map.get(mode)
    if f:
        return f()

def result(value, green_mode, wait=True, timeout=None):
    if wait and not green_mode is GreenMode.Synchronous:
        if green_mode == GreenMode.Futures:
            return value.result(timeout=timeout)
        elif green_mode == GreenMode.Gevent:
            return value.get(timeout=timeout)
    return value
=======
>>>>>>> 4b747544

def wait_result(ret, green_mode=None, timeout=None):
    if green_mode is None:
        green_mode = get_green_mode()
    return get_waiter(green_mode)(ret, timeout=timeout)

wait = wait_result


def result(ret, green_mode=None, wait=True, timeout=None):
    if not wait:
        return ret
    return wait_result(ret, green_mode=green_mode, timeout=timeout)


# Get object submitter, waiter and green_mode

def get_object_green_mode(obj):
    if hasattr(obj, "get_green_mode"):
        return obj.get_green_mode()
    return get_green_mode()


def get_object_submitter(obj, green_mode=None):
    """Returns the proper submit callable for the given object.

    If the object has *_executors* and *_green_mode* members it returns
    the submit callable for the executor corresponding to the green_mode.
    Otherwise it returns the global submit callable for the given green_mode.

    :returns: submit callable"""
    # Get green mode
    if green_mode is None:
        green_mode = get_object_green_mode(obj)
    # Get executor
    executors = getattr(obj, "_executors", {})
    executor = executors.get(green_mode, get_executor(green_mode))
    # Get submitter
    if green_mode == GreenMode.Gevent:
        return executor.spawn
    return executor.submit


def get_object_waiter(obj, green_mode=None):
    """Returns the proper wait callable for the given object.

    If the object has *_executors* and *_green_mode* members it returns
    the wait callable for the executor corresponding to the green_mode.
    Otherwise it returns the global wait callable for the given green_mode.

    :returns: wait callable"""
    # Get green mode
    if green_mode is None:
        green_mode = get_object_green_mode(obj)
    # Get waiter
    waiter = get_waiter(green_mode)
    # Asyncio corner case
    if green_mode == GreenMode.Asyncio:
        executors = getattr(obj, "_executors", {})
        executor = executors.get(GreenMode.Asyncio)
        return partial(waiter, loop=executor.loop) if executor else waiter
    # Return waiter
    return waiter


# Green decorator

def green(fn):
    """make a method green. Can be used as a decorator"""

    @wraps(fn)
    def greener(self, *args, **kwargs):
        # first take out all green parameters
        green_mode = kwargs.pop('green_mode', get_object_green_mode(self))
        wait = kwargs.pop('wait', get_wait_default_value(green_mode))
        timeout = kwargs.pop('timeout', None)

        # get the proper submitable for the given green_mode
        submitter = get_object_submitter(self, green_mode)
        waiter = get_object_waiter(self, green_mode)

        # submit the method
<<<<<<< HEAD
        ret = submit(fn, self, *args, **kwargs)
        
        # return the proper result        
        return result(ret, green_mode, wait=wait, timeout=timeout)
    return greener     

def green_cb(fn, green_mode=None):
    """return a green verion of the given callback."""

    @wraps(fn)
    def greener(*args, **kwargs):
        event_loop = get_event_loop(green_mode)
        if event_loop is None:
            fn(*args, **kwargs)
        else:
            event_loop.submit(fn, *args, **kwargs)

    return greener
=======
        ret = submitter(fn, self, *args, **kwargs)

        # return the proper result
        return waiter(ret, timeout=timeout) if wait else ret

    return greener
>>>>>>> 4b747544
<|MERGE_RESOLUTION|>--- conflicted
+++ resolved
@@ -9,23 +9,16 @@
 # See LICENSE.txt for more info.
 # -----------------------------------------------------------------------------
 
-__all__ = ["get_green_mode", "set_green_mode",
-<<<<<<< HEAD
-           "get_executor", "submit", "spawn",
-           "get_synch_executor", "synch_submit",
-           "get_gevent_executor", "gevent_submit",
-           "get_futures_executor", "futures_submit",
-           "get_event_loop", "get_gevent_event_loop",
-           "result", "submitable", "green", "green_cb"]
-=======
-           "get_executor", "submit", "spawn", "result", "wait",
-           "get_synch_executor", "synch_submit", "synch_wait",
-           "get_gevent_executor", "gevent_submit", "gevent_wait",
-           "get_futures_executor", "futures_submit", "futures_wait",
-           "get_asyncio_executor", "asyncio_submit", "asyncio_wait",
-           "get_object_submitter", "get_object_waiter",
-           "get_object_green_mode", "green", "get_wait_default_value"]
->>>>>>> 4b747544
+__all__ = [
+    "get_green_mode", "set_green_mode",
+    "get_executor", "submit", "spawn", "result", "wait",
+    "get_synch_executor", "synch_submit", "synch_wait",
+    "get_gevent_executor", "gevent_submit", "gevent_wait",
+    "get_futures_executor", "futures_submit", "futures_wait",
+    "get_asyncio_executor", "asyncio_submit", "asyncio_wait",
+    "get_object_submitter", "get_object_waiter", "get_object_green_mode",
+    "green", "green_cb", "get_wait_default_value",
+    "get_event_loop", "get_gevent_event_loop"]
 
 __docformat__ = "restructuredtext"
 
@@ -40,13 +33,10 @@
 # Gevent imports
 from .tango_gevent import get_global_executor as get_gevent_executor
 from .tango_gevent import submit as gevent_submit
-<<<<<<< HEAD
+from .tango_gevent import wait as gevent_wait
 from .tango_gevent import get_event_loop as get_gevent_event_loop
-=======
-from .tango_gevent import wait as gevent_wait
 
 # Futures imports
->>>>>>> 4b747544
 from .tango_futures import get_global_executor as get_futures_executor
 from .tango_futures import submit as futures_submit
 from .tango_futures import wait as futures_wait
@@ -146,14 +136,13 @@
     GreenMode.Asyncio:     asyncio_wait,
 }
 
-<<<<<<< HEAD
+
 __event_loop_map = {
     GreenMode.Gevent:      get_gevent_event_loop,
 }
-=======
+
 
 # Getters
->>>>>>> 4b747544
 
 def get_executor(mode):
     return __executor_map[mode]()
@@ -161,8 +150,6 @@
 
 def get_submitter(mode):
     return __submit_map[mode]
-<<<<<<< HEAD
-=======
 
 
 def get_waiter(mode):
@@ -176,41 +163,31 @@
 
 
 # Generic submitter/spawner and waiter
->>>>>>> 4b747544
 
 def submit(mode, fn, *args, **kwargs):
     return get_submitter(mode)(fn, *args, **kwargs)
 
 spawn = submit
 
-<<<<<<< HEAD
+
+def wait_result(ret, green_mode=None, timeout=None):
+    if green_mode is None:
+        green_mode = get_green_mode()
+    return get_waiter(green_mode)(ret, timeout=timeout)
+
+wait = wait_result
+
+
+def result(ret, green_mode=None, wait=True, timeout=None):
+    if not wait:
+        return ret
+    return wait_result(ret, green_mode=green_mode, timeout=timeout)
+
+
 def get_event_loop(mode):
     f = __event_loop_map.get(mode)
     if f:
         return f()
-
-def result(value, green_mode, wait=True, timeout=None):
-    if wait and not green_mode is GreenMode.Synchronous:
-        if green_mode == GreenMode.Futures:
-            return value.result(timeout=timeout)
-        elif green_mode == GreenMode.Gevent:
-            return value.get(timeout=timeout)
-    return value
-=======
->>>>>>> 4b747544
-
-def wait_result(ret, green_mode=None, timeout=None):
-    if green_mode is None:
-        green_mode = get_green_mode()
-    return get_waiter(green_mode)(ret, timeout=timeout)
-
-wait = wait_result
-
-
-def result(ret, green_mode=None, wait=True, timeout=None):
-    if not wait:
-        return ret
-    return wait_result(ret, green_mode=green_mode, timeout=timeout)
 
 
 # Get object submitter, waiter and green_mode
@@ -263,7 +240,7 @@
     return waiter
 
 
-# Green decorator
+# Green decorators
 
 def green(fn):
     """make a method green. Can be used as a decorator"""
@@ -280,12 +257,13 @@
         waiter = get_object_waiter(self, green_mode)
 
         # submit the method
-<<<<<<< HEAD
-        ret = submit(fn, self, *args, **kwargs)
-        
-        # return the proper result        
-        return result(ret, green_mode, wait=wait, timeout=timeout)
-    return greener     
+        ret = submitter(fn, self, *args, **kwargs)
+
+        # return the proper result
+        return waiter(ret, timeout=timeout) if wait else ret
+
+    return greener
+
 
 def green_cb(fn, green_mode=None):
     """return a green verion of the given callback."""
@@ -298,12 +276,4 @@
         else:
             event_loop.submit(fn, *args, **kwargs)
 
-    return greener
-=======
-        ret = submitter(fn, self, *args, **kwargs)
-
-        # return the proper result
-        return waiter(ret, timeout=timeout) if wait else ret
-
-    return greener
->>>>>>> 4b747544
+    return greener